--- conflicted
+++ resolved
@@ -75,20 +75,6 @@
 
     return p
 
-<<<<<<< HEAD
-=======
-
-def remove_candidate_feature(X, xi):
-    k = np.size(xi, 1)
-    n = np.size(X, 1)
-
-    for i in range(n - k + 1):
-        if np.allclose(X[:, i:(i + k)], xi, rtol=.001):
-            return np.concatenate((X[:, :i], X[:, i + k:]), axis=1)
-    return X
-
-
->>>>>>> ffb62da8
 def update_ai(ai, i, accepted):
     "Given a_i, i, accepted_i, produces a_{i+1}"
     wi = ai * 2 * i
