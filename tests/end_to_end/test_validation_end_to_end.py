--- conflicted
+++ resolved
@@ -206,7 +206,6 @@
     username = 'charlie'
     featurename = 'A'
     submit_feature(repo, contrib_dir, username, featurename, new_feature_str)
-<<<<<<< HEAD
     with pytest.raises(CalledProcessError):
         call_validate_all(pr=3)
 
@@ -215,14 +214,4 @@
     import ballet.util.log
     ballet.util.log.enable(level='INFO')
 
-    test_end_to_end()
-=======
-    call_validate_all(pr=3)
-
-    # merge PR with master
-    repo.git.checkout('master')
-    repo.git.merge('pull/3', no_ff=True)
-
-    # call different validation routines
-    call_validate_all()
->>>>>>> d7b38977
+    test_end_to_end()